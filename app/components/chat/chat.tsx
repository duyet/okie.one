--- conflicted
+++ resolved
@@ -94,11 +94,6 @@
         // @ts-expect-error AI SDK v5 compatibility issue - will be properly fixed in PR #85
         originalCacheAndAddMessage(uiMessage)
       }
-<<<<<<< HEAD
-      // @ts-expect-error AI SDK v5 compatibility issue - will be properly fixed in this PR
-      originalCacheAndAddMessage(aiMessage)
-=======
->>>>>>> ab707f4e
     },
     [originalCacheAndAddMessage]
   )
