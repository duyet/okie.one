import type { UIMessage, Message } from "@/lib/ai-sdk-types"
import { getTextContent } from "@/lib/ai-sdk-types"
import { useChat } from "@ai-sdk/react"
import { generateId, DefaultChatTransport } from "ai"
import { useSearchParams } from "next/navigation"
import { useCallback, useEffect, useMemo, useRef, useState } from "react"

import { useChatDraft } from "@/app/hooks/use-chat-draft"
import type { ContentPart } from "@/app/types/api.types"
import { toast } from "@/components/ui/toast"
import { getOrCreateGuestUserId } from "@/lib/api"
import {
  parseArtifacts,
  replaceCodeBlocksWithArtifacts,
} from "@/lib/artifacts/parser"
import { MESSAGE_MAX_LENGTH, SYSTEM_PROMPT_DEFAULT } from "@/lib/config"
import type { Attachment } from "@/lib/file-handling"
import { API_ROUTE_CHAT } from "@/lib/routes"
import type { MessagePart } from "@/lib/type-guards/message-parts"
import type { UserProfile } from "@/lib/user/types"

import type { ThinkingMode } from "../chat-input/button-think"
import { useArtifact } from "./artifact-context"

type UseChatCoreProps = {
  initialMessages: Message[]
  draftValue: string
  cacheAndAddMessage: (message: Message) => void
  chatId: string | null
  user: UserProfile | null
  files: File[]
  setFiles: (files: File[]) => void
  checkLimitsAndNotify: (uid: string) => Promise<boolean>
  ensureChatExists: (uid: string, input: string) => Promise<string | null>
  updateUrlForChat: (chatId: string) => void
  handleFileUploads: (
    uid: string,
    chatId: string
  ) => Promise<Attachment[] | null>
  selectedModel: string
  clearDraft: () => void
  bumpChat: (chatId: string) => void
  setHasActiveChatSession: (active: boolean) => void
}

// Helper function to convert Messages to UIMessages for AI SDK v5 compatibility
function convertToUIMessages(messages: Message[]): UIMessage[] {
  const converted = messages
    .filter(msg => msg.role !== "data") // Filter out unsupported roles
    .map(msg => ({
      ...msg,
      role: msg.role as "system" | "user" | "assistant",
      parts: msg.parts || [],
    }))
  // Strong type assertion for AI SDK v5 compatibility - will be properly fixed in PR #85
  return converted as unknown as UIMessage[]
}

export function useChatCore({
  initialMessages,
  draftValue,
  cacheAndAddMessage,
  chatId,
  user,
  files,
  setFiles,
  checkLimitsAndNotify,
  ensureChatExists,
  updateUrlForChat,
  handleFileUploads,
  selectedModel,
  clearDraft,
  bumpChat,
  setHasActiveChatSession,
}: UseChatCoreProps) {
  // State management
  const [isSubmitting, setIsSubmitting] = useState(false)
  const [hasDialogAuth, setHasDialogAuth] = useState(false)
  const [enableSearch, setEnableSearch] = useState(false)
  const [thinkingMode, setThinkingMode] = useState<ThinkingMode>("none")

  // State to track streaming tool invocations for the current message
  type StreamingToolInvocation = {
    toolCall?: {
      toolName?: string
      args?: Record<string, unknown>
    }
    toolName?: string
    args?: Record<string, unknown>
    result?: Record<string, unknown>
    [key: string]: unknown
  }

  const [streamingToolInvocations, setStreamingToolInvocations] = useState<
    Record<string, Array<StreamingToolInvocation>>
  >({})
  const [currentStreamingMessageId, setCurrentStreamingMessageId] = useState<
    string | null
  >(null)

  // Convert current state to unified tools format - memoized for performance
  const toolsConfig = useMemo(() => {
    const tools: Array<{ type: string; name?: string }> = []

    if (enableSearch) {
      tools.push({ type: "web_search" })
    }

    if (thinkingMode === "sequential") {
      tools.push({ type: "mcp", name: "server-sequential-thinking" })
    }

    return tools
  }, [enableSearch, thinkingMode])

  const getToolsConfig = useCallback(() => toolsConfig, [toolsConfig])

  // Refs and derived state
  const hasSentFirstMessageRef = useRef(false)
  const prevChatIdRef = useRef<string | null>(chatId)
  const isAuthenticated = useMemo(
    () => !!user?.id && !user?.anonymous,
    [user?.id, user?.anonymous]
  )
  const systemPrompt = useMemo(
    () => user?.system_prompt || SYSTEM_PROMPT_DEFAULT,
    [user?.system_prompt]
  )

  // Artifact context for auto-opening sidebar
  const { openArtifact } = useArtifact()

  // Search params handling
  const searchParams = useSearchParams()
  const prompt = searchParams.get("prompt")

  // Handle errors directly in onError callback
  const handleError = useCallback((error: Error) => {
    console.error("Chat error:", error)
    console.error("Error message:", error.message)
    let errorMsg = error.message || "Something went wrong."

    if (errorMsg === "An error occurred" || errorMsg === "fetch failed") {
      errorMsg = "Something went wrong. Please try again."
    }

    toast({
      title: errorMsg,
      status: "error",
    })
  }, [])

  // Optimized LRU cache for storing processed messages
  const MAX_CACHE_SIZE = 100
  const processedMessagesCache = useRef<Map<string, Message>>(new Map())
  const cacheAccessOrder = useRef<string[]>([]) // Track access order for true LRU

  // Track artifacts that need to be opened - optimized to reduce re-renders
  const artifactsToOpenRef = useRef<ContentPart["artifact"][]>([])

  // Optimized artifact opening with ref to avoid re-render cycles
  const queueArtifactToOpen = useCallback(
    (artifact: ContentPart["artifact"]) => {
      artifactsToOpenRef.current = [artifact]
      // Use setTimeout to batch artifact opening and prevent render blocking
      setTimeout(() => {
        const artifacts = artifactsToOpenRef.current
        if (artifacts.length > 0) {
          const firstArtifact = artifacts[0]
          if (firstArtifact) {
            openArtifact(firstArtifact)
            artifactsToOpenRef.current = []
          }
        }
      }, 0)
    },
    [openArtifact]
  )

  // Real-time tool invocation processing during streaming
  const processStreamingToolInvocations = useCallback(
    (message: Message) => {
      if (message.role === "assistant") {
        // Check if message has toolInvocations property from AI SDK
        const messageWithToolInvocations = message as Message & {
          toolInvocations?: Array<{
            toolCall?: unknown
            [key: string]: unknown
          }>
        }

        // Get stored streaming tool invocations for this message
        // First check by actual message ID, then by streaming message ID
        let storedToolInvocations = streamingToolInvocations[message.id] || []

        // If no tool invocations found by message ID, check if this is the streaming message
        if (
          storedToolInvocations.length === 0 &&
          currentStreamingMessageId &&
          currentStreamingMessageId.startsWith("streaming-")
        ) {
          storedToolInvocations =
            streamingToolInvocations[currentStreamingMessageId] || []

          // Transfer tool invocations from streaming ID to actual message ID
          if (storedToolInvocations.length > 0) {
            setStreamingToolInvocations((prev) => {
              const newState = { ...prev }
              newState[message.id] = storedToolInvocations
              // Clean up the temporary streaming ID
              if (currentStreamingMessageId) {
                delete newState[currentStreamingMessageId]
              }
              return newState
            })
            setCurrentStreamingMessageId(null)
          }
        }

        const allToolInvocations = [
          ...(messageWithToolInvocations.toolInvocations || []),
          ...storedToolInvocations,
        ]

        if (allToolInvocations.length > 0) {
          console.log("🔧 Processing streaming tool invocations:", {
            messageId: message.id,
            toolInvocationsCount: allToolInvocations.length,
            toolInvocations: allToolInvocations,
          })

          // Extract reasoning steps from tool invocations
          const reasoningSteps = allToolInvocations
            .filter((ti) => {
              // Handle both direct tool invocations and tool call callbacks
              const toolName =
                (ti as { toolName?: string })?.toolName ||
                (ti.toolCall as { toolName?: string })?.toolName
              const args =
                (ti as { args?: Record<string, unknown> })?.args ||
                (ti.toolCall as { args?: Record<string, unknown> })?.args
              const result =
                (ti as { result?: Record<string, unknown> })?.result || args // Use args as result for streaming calls

              return (
                toolName === "addReasoningStep" &&
                result &&
                typeof result === "object" &&
                "title" in result &&
                "content" in result
              )
            })
            .map((ti) => {
              const args =
                (ti as { args?: Record<string, unknown> })?.args ||
                (ti.toolCall as { args?: Record<string, unknown> })?.args
              const result =
                (ti as { result?: Record<string, unknown> })?.result || args // Use args as result for streaming calls

              return {
                title: (result as { title?: string })?.title || "",
                content: (result as { content?: string })?.content || "",
                nextStep: (result as { nextStep?: string })?.nextStep,
              }
            })

          if (reasoningSteps.length > 0) {
            console.log(
              "🧠 Found reasoning steps from streaming tool invocations:",
              reasoningSteps
            )

            // Add reasoning steps to the message parts array for UI rendering
            const existingParts = message.parts || []
            const reasoningParts = reasoningSteps.map((step) => ({
              type: "sequential-reasoning-step" as const,
              step: step,
            }))

            // Create a new message with the reasoning parts added
            const updatedMessage = {
              ...message,
              parts: [
                ...existingParts.filter(
                  (p) =>
                    (p as { type?: string }).type !==
                    "sequential-reasoning-step"
                ),
                ...reasoningParts,
              ],
            }

            return updatedMessage as Message
          }
        }
      }
      return message
    },
    [streamingToolInvocations, currentStreamingMessageId]
  )

  // Utility function to generate stable cache key for messages
  const generateContentCacheKey = useCallback(
    (messageId: string, content: string): string => {
      const contentHash = content.split("").reduce((acc, char, idx) => {
        return acc + char.charCodeAt(0) * (idx + 1)
      }, 0)
      return `${messageId}-${contentHash}`
    },
    []
  )

  // Utility function to handle early artifact detection and sidebar opening
  const handleEarlyArtifactDetection = useCallback(
    (content: string) => {
      const hasCodeBlockStart = content.includes("```")
      const hasLargeCode = content.length > 300

      if (hasCodeBlockStart && hasLargeCode) {
        const earlyArtifacts = parseArtifacts(content, true)
        if (earlyArtifacts.length > 0) {
          const firstArtifact = earlyArtifacts[0]?.artifact
          if (firstArtifact) {
            console.log(
              "🚀 Early artifact detection - opening sidebar:",
              firstArtifact.title
            )
            queueArtifactToOpen(firstArtifact)
          }
        }
      }
    },
    [queueArtifactToOpen]
  )

  // Utility function to process artifacts and update message content
  const processArtifactsAndUpdateContent = useCallback(
    (message: Message, artifactParts: ContentPart[]): Message => {
      console.log(
        "🎨 Real-time artifact detected during streaming:",
        artifactParts.map(
          (p) => `${p.artifact?.title} (${p.artifact?.metadata.lines} lines)`
        )
      )

      // Auto-open the first artifact in the sidebar during streaming
      const firstArtifact = artifactParts[0]?.artifact
      if (firstArtifact) {
        console.log("📌 Auto-opening artifact in sidebar:", firstArtifact.title)
        queueArtifactToOpen(firstArtifact)
      }

      // Extract text content from parts for v5 message structure
      const textContent = (message.parts || [])
        .filter((part) => (part as { type?: string }).type === "text")
        .map((part) => (part as { text?: string }).text)
        .join("")

      const updatedTextContent = replaceCodeBlocksWithArtifacts(
        textContent,
        artifactParts
      )

      // Create updated text parts
      const updatedTextParts = [{ type: "text", text: updatedTextContent }]
      const nonTextParts = (message.parts || []).filter(
        (part) =>
          part.type !== "text" && (part as MessagePart).type !== "artifact"
      )

      return {
        ...message,
        parts: [...updatedTextParts, ...nonTextParts, ...artifactParts],
      } as Message
    },
    [queueArtifactToOpen]
  )

  // Utility function to handle LRU cache eviction and storage
  // Optimized LRU cache management
  const updateMessageCache = useCallback(
    (cacheKey: string, message: Message) => {
      const cache = processedMessagesCache.current
      const accessOrder = cacheAccessOrder.current

      // Remove key from access order if it exists
      const existingIndex = accessOrder.indexOf(cacheKey)
      if (existingIndex > -1) {
        accessOrder.splice(existingIndex, 1)
      }

      // Add to end (most recently used)
      accessOrder.push(cacheKey)

      // Evict least recently used items if cache is full
      while (cache.size >= MAX_CACHE_SIZE && accessOrder.length > 0) {
        const lruKey = accessOrder.shift()
        if (lruKey) {
          cache.delete(lruKey)
        }
      }

      cache.set(cacheKey, message)
    },
    []
  )

  const getCachedMessage = useCallback((cacheKey: string): Message | null => {
    const cache = processedMessagesCache.current
    const accessOrder = cacheAccessOrder.current

    if (!cache.has(cacheKey)) {
      return null
    }

    // Update access order - move to end (most recently used)
    const existingIndex = accessOrder.indexOf(cacheKey)
    if (existingIndex > -1) {
      accessOrder.splice(existingIndex, 1)
    }
    accessOrder.push(cacheKey)

    return cache.get(cacheKey) || null
  }, [])

  // Real-time artifact processing during streaming with improved caching
  const processStreamingArtifacts = useCallback(
    (message: Message) => {
      if (message.role === "assistant" && message.parts) {
        // Extract text content from parts
<<<<<<< HEAD
        const textContent = getTextContent(message.parts as MessagePart[])
=======
        const textContent = message.parts
          .filter((part) => (part as { type?: string }).type === "text")
          .map((part) => (part as { text?: string }).text)
          .join("")
>>>>>>> d9218848

        // Skip processing very short content
        if (textContent.length < 10) {
          return message
        }

        // Generate stable cache key
        const cacheKey = generateContentCacheKey(message.id, textContent)

        // Return cached processed message if it exists
        const cachedMessage = getCachedMessage(cacheKey)
        if (cachedMessage) {
          return cachedMessage
        }

        // Handle early artifact detection
        handleEarlyArtifactDetection(textContent)

        // Parse artifacts from the current content during streaming
        const artifactParts = parseArtifacts(textContent, true)

        if (artifactParts.length > 0) {
          const updatedMessage = processArtifactsAndUpdateContent(
            message,
            artifactParts
          )

          console.log("🔧 processStreamingArtifacts result:", {
            messageId: message.id,
            originalLength: textContent.length,
            textPartsCount: message.parts.filter(
              (p) => (p as { type?: string }).type === "text"
            ).length,
            hasMarkers: updatedMessage.parts
              ?.filter((p) => (p as { type?: string }).type === "text")
              .some(
                (p) =>
                  (p as { text?: string }).text?.includes(
                    "[ARTIFACT_PREVIEW:"
                  ) || false
              ),
            artifactCount: artifactParts.length,
            cacheKey,
          })

          // Store the processed message in cache
          updateMessageCache(cacheKey, updatedMessage as Message)
          return updatedMessage as Message
        }
      }
      return message
    },
    [
      generateContentCacheKey,
      handleEarlyArtifactDetection,
      processArtifactsAndUpdateContent,
      updateMessageCache,
      getCachedMessage,
    ]
  )

  // For new chats (chatId is null), use empty messages to avoid conflicts
  // For existing chats (chatId exists), use initialMessages from the provider
  // Filter out "data" role messages and convert to UIMessage format
  const effectiveInitialMessages = useMemo(
    () =>
      chatId
        ? (initialMessages
            .filter((m) => m.role !== "data")
            .map((m) => ({
              ...m,
              role: m.role as "system" | "user" | "assistant",
            })) as UIMessage[])
        : [],
    [chatId, initialMessages]
  )

  // Initialize useChat with v5 transport
  const [input, setInput] = useState(draftValue)
  const {
    messages,
    sendMessage,
    regenerate,
    status,
    error,
    stop,
    setMessages,
  } = useChat({
<<<<<<< HEAD
    transport: new DefaultChatTransport({
      api: API_ROUTE_CHAT,
    }),
    // @ts-expect-error AI SDK v5 compatibility issue - will be properly fixed in PR #85
    messages: convertToUIMessages(effectiveInitialMessages),
    onFinish: ({ message }) => {
      console.log("🔍 useChat onFinish:", message)
      // Message already processed by streaming, just cache it
      const messageWithContent: Message = {
        ...message,
        content: getTextContent(message.parts as MessagePart[]),
=======
    api: API_ROUTE_CHAT,
    initialMessages: effectiveInitialMessages,
    body: ({ messages }: { messages: UIMessage[] }) => {
      return {
        messages,
        chatId: chatId || "",
        userId: user?.id || "",
        model: selectedModel,
        isAuthenticated: !!(user?.id && !user?.anonymous),
        systemPrompt: user?.system_prompt || SYSTEM_PROMPT_DEFAULT,
        tools: toolsConfig,
        enableSearch,
        enableThink: thinkingMode === "regular",
        thinkingMode,
      }
    },
    onFinish: (options: any) => {
      console.log("🔍 useChat onFinish:", options.message)
      // Message already processed by streaming, just cache it
      const messageWithContent: Message = {
        ...options.message,
        content:
          options.message.parts
            ?.filter((p: any) => p.type === "text")
            ?.map((p: any) => p.text)
            ?.join("") || "",
>>>>>>> d9218848
      } as Message
      cacheAndAddMessage(messageWithContent)
    },
    onError: handleError,
    // Add tool invocation callbacks for streaming
<<<<<<< HEAD
    onToolCall: (toolCall: { [key: string]: unknown; toolCall?: unknown }) => {
=======
    onToolCall: (toolCall: StreamingToolInvocation) => {
>>>>>>> d9218848
      console.log("🔧 Tool call during streaming:", toolCall)

      // Create a temporary message ID for streaming if no current message exists
      let messageId: string

      // Find the current assistant message (last message with assistant role)
      const currentMessage = messages.findLast(
        (msg) => msg.role === "assistant"
      )

      if (currentMessage) {
        messageId = currentMessage.id
        console.log(
          "🔧 Associating tool call with existing message:",
          messageId
        )
      } else {
        // Create a temporary streaming message ID if no current message exists
        messageId = currentStreamingMessageId || `streaming-${Date.now()}`
        if (!currentStreamingMessageId) {
          setCurrentStreamingMessageId(messageId)
        }
        console.log(
          "🔧 Associating tool call with streaming message:",
          messageId
        )
      }

      // Store tool invocation by message ID
      setStreamingToolInvocations((prev) => ({
        ...prev,
        [messageId]: [...(prev[messageId] || []), toolCall],
      }))
    },
  })

  // Create handleSubmit and append functions for v5 compatibility
  const handleSubmit = useCallback(
    (e?: { preventDefault?: () => void }) => {
      e?.preventDefault?.()
      if (input.trim()) {
        // Note: submit function will be available at runtime due to hoisting
        // We call it directly without including it in dependencies to avoid
        // the "used before declaration" lint error
        submit()
      }
    },
    [input]
  )

  // sendMessage and regenerate are provided by useChat above

  // Process both artifacts and tool invocations in streaming messages (after useChat initialization)
  const processedMessages = useMemo(() => {
    console.log("🔍 useChatCore - processing messages:", {
      rawMessagesCount: messages?.length || 0,
      rawMessages:
        messages?.map((m) => ({
          id: m.id,
          role: m.role,
          content: (() => {
            const textContent =
              m.parts
                ?.filter((p) => (p as { type?: string }).type === "text")
                ?.map((p) => (p as { text?: string }).text)
                ?.join("") || ""
            return `${textContent.substring(0, 50)}...`
          })(),
        })) || [],
      status,
    })

    if (!messages?.length) return []
    const processed = messages.map((message) => {
      // Convert UIMessage to Message with content field
      const messageWithContent: Message = {
        ...message,
<<<<<<< HEAD
        content: getTextContent(message.parts as MessagePart[]),
=======
        content:
          message.parts
            ?.filter((p) => (p as { type?: string }).type === "text")
            ?.map((p) => (p as { text?: string }).text)
            ?.join("") || "",
>>>>>>> d9218848
      } as Message
      // Apply both processing functions in sequence
      const withToolInvocations =
        processStreamingToolInvocations(messageWithContent)
      const withArtifacts = processStreamingArtifacts(withToolInvocations)
      return withArtifacts
    })

    console.log("🔍 useChatCore - processed messages:", {
      processedCount: processed.length,
      processedMessages: processed.map((m) => ({
        id: m.id,
        role: m.role,
        content: (() => {
<<<<<<< HEAD
          const textContent = getTextContent(m.parts as MessagePart[])
=======
          const textContent =
            m.parts
              ?.filter((p) => (p as { type?: string }).type === "text")
              ?.map((p) => (p as { text?: string }).text)
              ?.join("") || ""
>>>>>>> d9218848
          return `${textContent.substring(0, 50)}...`
        })(),
      })),
    })

    return processed
  }, [
    messages,
    processStreamingArtifacts,
    processStreamingToolInvocations,
    status,
  ])

  // Track raw messages changes for debugging
  useEffect(() => {
    console.log("🔍 Raw messages changed:", {
      count: messages?.length || 0,
      status,
      lastMessage: (() => {
        const lastMsg = messages?.[messages.length - 1]
        if (!lastMsg) return "none"
<<<<<<< HEAD
        const textContent = getTextContent(lastMsg.parts as MessagePart[])
=======
        const textContent =
          lastMsg.parts
            ?.filter((p) => (p as { type?: string }).type === "text")
            ?.map((p) => (p as { text?: string }).text)
            ?.join("") || ""
>>>>>>> d9218848
        return `${textContent.substring(0, 50)}...`
      })(),
    })
  }, [messages, status])

  // Track initialMessages changes for debugging
  useEffect(() => {
    console.log("🔍 initialMessages changed:", {
      count: initialMessages?.length || 0,
      initialMessages:
        initialMessages?.map((m) => ({
          id: m.id,
          role: m.role,
          content: (() => {
            const textContent =
              m.parts
                ?.filter((p) => (p as { type?: string }).type === "text")
                ?.map((p) => (p as { text?: string }).text)
                ?.join("") || ""
            return `${textContent.substring(0, 30)}...`
          })(),
        })) || [],
    })
  }, [initialMessages])

  // Signal when we have an active chat session
  useEffect(() => {
    // Set active when we're streaming or have messages
    const hasActiveSession =
      status === "streaming" ||
      status === "submitted" ||
      (messages.length > 0 && !chatId)
    setHasActiveChatSession(hasActiveSession)

    // Clean up when component unmounts
    return () => setHasActiveChatSession(false)
  }, [status, messages.length, chatId, setHasActiveChatSession])

  // Handle search params on mount
  useEffect(() => {
    if (prompt && typeof window !== "undefined") {
      requestAnimationFrame(() => setInput(prompt))
    }
  }, [prompt])

  // Cleanup cache on unmount to prevent memory leaks
  useEffect(() => {
    // Copy ref to a local variable to avoid stale closure warning
    const cacheRef = processedMessagesCache.current
    return () => {
      cacheRef.clear()
    }
  }, [])

  // Reset messages when navigating from a chat to home
  // But only if we're not in the middle of streaming
  useEffect(() => {
    if (
      prevChatIdRef.current !== null &&
      chatId === null &&
      messages.length > 0 &&
      status === "ready"
    ) {
      setMessages([])
      hasSentFirstMessageRef.current = false // Reset for new session
    }
    prevChatIdRef.current = chatId
  }, [chatId, messages.length, status, setMessages])

  // Submit action
  const submit = useCallback(async () => {
    console.log("🔍 Submit called - initial state:", {
      inputLength: input.length,
      messagesCount: messages.length,
      status,
    })

    // Prevent double submission
    if (isSubmitting) {
      console.warn("🚨 Submit already in progress, ignoring duplicate call")
      return
    }

    setIsSubmitting(true)

    // Clear streaming tool invocations for new submission
    setStreamingToolInvocations({})
    setCurrentStreamingMessageId(null)

    const uid = await getOrCreateGuestUserId(user)
    if (!uid) {
      setIsSubmitting(false)
      return
    }

    // Let AI SDK handle optimistic updates automatically
    // const optimisticId = `optimistic-${Date.now().toString()}`
    // const optimisticAttachments =
    //   files.length > 0 ? createOptimisticAttachments(files) : []

    // const optimisticMessage = {
    //   id: optimisticId,
    //   content: input,
    //   role: "user" as const,
    //   createdAt: new Date(),
    //   experimental_attachments:
    //     optimisticAttachments.length > 0 ? optimisticAttachments : undefined,
    // }

    // setMessages((prev) => [...prev, optimisticMessage])
    setInput("")

    const submittedFiles = [...files]
    setFiles([])

    try {
      // Add timeout for critical async operations
      const ASYNC_TIMEOUT = 15000 // 15 second timeout for individual operations

      const allowed = await Promise.race([
        checkLimitsAndNotify(uid),
        new Promise<boolean>((_, reject) =>
          setTimeout(
            () => reject(new Error("Rate limit check timeout")),
            ASYNC_TIMEOUT
          )
        ),
      ])
      if (!allowed) {
        setIsSubmitting(false)
        return
      }

      const currentChatId = await Promise.race([
        ensureChatExists(uid, input),
        new Promise<string | null>((_, reject) =>
          setTimeout(
            () => reject(new Error("Chat creation timeout")),
            ASYNC_TIMEOUT
          )
        ),
      ])
      if (!currentChatId) {
        setIsSubmitting(false)
        return
      }

      if (input.length > MESSAGE_MAX_LENGTH) {
        toast({
          title: `The message you submitted was too long, please submit something shorter. (Max ${MESSAGE_MAX_LENGTH} characters)`,
          status: "error",
        })
        setIsSubmitting(false)
        return
      }

      let attachments: Attachment[] | null = []
      if (submittedFiles.length > 0) {
        attachments = await Promise.race([
          handleFileUploads(uid, currentChatId),
          new Promise<null>(
            (_, reject) =>
              setTimeout(
                () => reject(new Error("File upload timeout")),
                ASYNC_TIMEOUT * 2
              ) // Longer timeout for file uploads
          ),
        ])
        if (attachments === null) {
          setIsSubmitting(false)
          return
        }
      }

      const options = {
        body: {
          chatId: currentChatId,
          userId: uid,
          model: selectedModel,
          isAuthenticated,
          systemPrompt: systemPrompt || SYSTEM_PROMPT_DEFAULT,
          tools: getToolsConfig(),
          // Legacy support for backward compatibility
          enableSearch,
          enableThink: thinkingMode === "regular",
          thinkingMode,
        },
        experimental_attachments: attachments || undefined,
      }

      console.log("🔍 About to call sendMessage with options:", options)
      hasSentFirstMessageRef.current = true // Mark that we've sent a message

      // AI SDK v5: Send message with body options
      sendMessage({ text: input }, options)
      setInput("")
      console.log("🔍 sendMessage call completed")

      // Update URL without reload (if we're not already there)
      if (!chatId) {
        console.log("🔍 Updating URL for chat without reload:", currentChatId)
        updateUrlForChat(currentChatId)
      }

      clearDraft()

      if (messages.length > 0) {
        bumpChat(currentChatId)
      }
    } catch (error) {
      console.error("🚨 Submit failed:", error)

      // Provide specific error messages based on error type
      const errorMessage =
        error instanceof Error ? error.message : "Failed to send message"
      let toastTitle = "Failed to send message"

      if (errorMessage.includes("timeout")) {
        toastTitle = "Request timed out - please try again"
      } else if (errorMessage.includes("Rate limit")) {
        toastTitle = "Rate limit exceeded"
      } else if (errorMessage.includes("Chat creation")) {
        toastTitle = "Failed to create chat"
      } else if (errorMessage.includes("File upload")) {
        toastTitle = "File upload failed"
      }

      toast({ title: toastTitle, status: "error" })
    } finally {
      setIsSubmitting(false)
    }
  }, [
    user,
    files,
    input,
    setFiles,
    checkLimitsAndNotify,
    ensureChatExists,
    updateUrlForChat,
    handleFileUploads,
    selectedModel,
    isAuthenticated,
    systemPrompt,
    enableSearch,
    thinkingMode,
    getToolsConfig,
    handleSubmit,
    clearDraft,
    messages.length,
    bumpChat,
    chatId,
    status,
    isSubmitting,
  ])

  // Handle suggestion
  const handleSuggestion = useCallback(
    async (suggestion: string) => {
      setIsSubmitting(true)

      try {
        const uid = await getOrCreateGuestUserId(user)

        if (!uid) {
          setIsSubmitting(false)
          return
        }

        const allowed = await checkLimitsAndNotify(uid)
        if (!allowed) {
          setIsSubmitting(false)
          return
        }

        const currentChatId = await ensureChatExists(uid, suggestion)

        if (!currentChatId) {
          setIsSubmitting(false)
          return
        }

        // Options are now handled internally by the transport
        sendMessage({
          id: generateId(),
          role: "user",
          parts: [{ type: "text", text: suggestion }],
        })
      } catch {
        toast({ title: "Failed to send suggestion", status: "error" })
      } finally {
        setIsSubmitting(false)
      }
    },
<<<<<<< HEAD
    [
      ensureChatExists,
      user,
      sendMessage,
      checkLimitsAndNotify,
    ]
=======
    [ensureChatExists, user, sendMessage, checkLimitsAndNotify]
>>>>>>> d9218848
  )

  // Handle reload
  const handleReload = useCallback(async () => {
    const uid = await getOrCreateGuestUserId(user)
    if (!uid) {
      return
    }

    // Options are now handled internally by the transport
    regenerate()
<<<<<<< HEAD
  }, [
    user,
    regenerate,
  ])
=======
  }, [user, regenerate])
>>>>>>> d9218848

  // Handle input change - now with access to the real setInput function!
  const { setDraftValue } = useChatDraft(chatId)
  const handleInputChange = useCallback(
    (value: string) => {
      setInput(value)
      setDraftValue(value)
    },
    [setDraftValue]
  )

  return {
    // Chat state
    messages: processedMessages,
    input,
    handleSubmit,
    status,
    error,
    reload: regenerate,
    stop,
    setMessages,
    setInput,
    append: sendMessage,
    isAuthenticated,
    systemPrompt,
    hasSentFirstMessageRef,

    // Component state
    isSubmitting,
    setIsSubmitting,
    hasDialogAuth,
    setHasDialogAuth,
    enableSearch,
    setEnableSearch,
    thinkingMode,
    setThinkingMode,

    // Actions
    submit,
    handleSuggestion,
    handleReload,
    handleInputChange,
  }
}<|MERGE_RESOLUTION|>--- conflicted
+++ resolved
@@ -428,14 +428,7 @@
     (message: Message) => {
       if (message.role === "assistant" && message.parts) {
         // Extract text content from parts
-<<<<<<< HEAD
         const textContent = getTextContent(message.parts as MessagePart[])
-=======
-        const textContent = message.parts
-          .filter((part) => (part as { type?: string }).type === "text")
-          .map((part) => (part as { text?: string }).text)
-          .join("")
->>>>>>> d9218848
 
         // Skip processing very short content
         if (textContent.length < 10) {
@@ -524,21 +517,11 @@
     stop,
     setMessages,
   } = useChat({
-<<<<<<< HEAD
     transport: new DefaultChatTransport({
       api: API_ROUTE_CHAT,
     }),
     // @ts-expect-error AI SDK v5 compatibility issue - will be properly fixed in PR #85
     messages: convertToUIMessages(effectiveInitialMessages),
-    onFinish: ({ message }) => {
-      console.log("🔍 useChat onFinish:", message)
-      // Message already processed by streaming, just cache it
-      const messageWithContent: Message = {
-        ...message,
-        content: getTextContent(message.parts as MessagePart[]),
-=======
-    api: API_ROUTE_CHAT,
-    initialMessages: effectiveInitialMessages,
     body: ({ messages }: { messages: UIMessage[] }) => {
       return {
         messages,
@@ -553,27 +536,18 @@
         thinkingMode,
       }
     },
-    onFinish: (options: any) => {
-      console.log("🔍 useChat onFinish:", options.message)
+    onFinish: ({ message }) => {
+      console.log("🔍 useChat onFinish:", message)
       // Message already processed by streaming, just cache it
       const messageWithContent: Message = {
-        ...options.message,
-        content:
-          options.message.parts
-            ?.filter((p: any) => p.type === "text")
-            ?.map((p: any) => p.text)
-            ?.join("") || "",
->>>>>>> d9218848
+        ...message,
+        content: getTextContent(message.parts as MessagePart[]),
       } as Message
       cacheAndAddMessage(messageWithContent)
     },
     onError: handleError,
     // Add tool invocation callbacks for streaming
-<<<<<<< HEAD
     onToolCall: (toolCall: { [key: string]: unknown; toolCall?: unknown }) => {
-=======
-    onToolCall: (toolCall: StreamingToolInvocation) => {
->>>>>>> d9218848
       console.log("🔧 Tool call during streaming:", toolCall)
 
       // Create a temporary message ID for streaming if no current message exists
@@ -651,15 +625,7 @@
       // Convert UIMessage to Message with content field
       const messageWithContent: Message = {
         ...message,
-<<<<<<< HEAD
         content: getTextContent(message.parts as MessagePart[]),
-=======
-        content:
-          message.parts
-            ?.filter((p) => (p as { type?: string }).type === "text")
-            ?.map((p) => (p as { text?: string }).text)
-            ?.join("") || "",
->>>>>>> d9218848
       } as Message
       // Apply both processing functions in sequence
       const withToolInvocations =
@@ -674,15 +640,7 @@
         id: m.id,
         role: m.role,
         content: (() => {
-<<<<<<< HEAD
           const textContent = getTextContent(m.parts as MessagePart[])
-=======
-          const textContent =
-            m.parts
-              ?.filter((p) => (p as { type?: string }).type === "text")
-              ?.map((p) => (p as { text?: string }).text)
-              ?.join("") || ""
->>>>>>> d9218848
           return `${textContent.substring(0, 50)}...`
         })(),
       })),
@@ -704,15 +662,7 @@
       lastMessage: (() => {
         const lastMsg = messages?.[messages.length - 1]
         if (!lastMsg) return "none"
-<<<<<<< HEAD
         const textContent = getTextContent(lastMsg.parts as MessagePart[])
-=======
-        const textContent =
-          lastMsg.parts
-            ?.filter((p) => (p as { type?: string }).type === "text")
-            ?.map((p) => (p as { text?: string }).text)
-            ?.join("") || ""
->>>>>>> d9218848
         return `${textContent.substring(0, 50)}...`
       })(),
     })
@@ -1006,16 +956,12 @@
         setIsSubmitting(false)
       }
     },
-<<<<<<< HEAD
     [
       ensureChatExists,
       user,
       sendMessage,
       checkLimitsAndNotify,
     ]
-=======
-    [ensureChatExists, user, sendMessage, checkLimitsAndNotify]
->>>>>>> d9218848
   )
 
   // Handle reload
@@ -1027,14 +973,10 @@
 
     // Options are now handled internally by the transport
     regenerate()
-<<<<<<< HEAD
   }, [
     user,
     regenerate,
   ])
-=======
-  }, [user, regenerate])
->>>>>>> d9218848
 
   // Handle input change - now with access to the real setInput function!
   const { setDraftValue } = useChatDraft(chatId)
